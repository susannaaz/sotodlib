--- conflicted
+++ resolved
@@ -48,7 +48,6 @@
             tod.flags.wrap(name, flag)
     return flag
 
-<<<<<<< HEAD
 
 def get_glitch_flags(
     aman,
@@ -56,6 +55,7 @@
     hp_fc=0.5,
     n_sig=10,
     buffer=200,
+    detrend=None,
     signal=None,
     merge=True,
     overwrite=False,
@@ -63,22 +63,6 @@
     full_output=False,
 ):
     """Find glitches with fourier filtering
-=======
-def get_glitch_flags(
-    aman, 
-    t_glitch=0.002, 
-    hp_fc=0.5, 
-    n_sig=10, 
-    buffer=200,
-    detrend=None,
-    signal=None, 
-    merge=True,
-    overwrite=False, 
-    name='glitches',
-    full_output=False
-):
-    """ Find glitches with fourier filtering
->>>>>>> 187aadf2
     Translation from moby2 as starting point
 
     Args:
@@ -103,18 +87,12 @@
     if signal is None:
         signal = "signal"
     # f-space filtering
-<<<<<<< HEAD
     filt = filters.high_pass_sine2(cutoff=hp_fc) * filters.gaussian_filter(
-        t_sigma=0.002
+        t_sigma=t_glitch
     )
     fvec = fourier_filter(
-        aman, filt, detrend="linear", signal_name=signal, resize="zero_pad"
+        aman, filt, detrend=detrend, signal_name=signal, resize="zero_pad"
     )
-=======
-    filt = filters.high_pass_sine2(cutoff=hp_fc) * filters.gaussian_filter(t_sigma=t_glitch)
-    fvec = fourier_filter(aman, filt, detrend=detrend,
-                          signal_name=signal, resize='zero_pad')
->>>>>>> 187aadf2
     # get the threshods based on n_sig x nlev = n_sig x iqu x 0.741
     fvec = np.abs(fvec)
     iqr_range = 0.741 * stats.iqr(fvec, axis=1)
