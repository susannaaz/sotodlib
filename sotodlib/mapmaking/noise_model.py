################################
####### Noise model stuff ######
################################
import numpy as np
import so3g
from pixell import fft, utils, bunch

from .utilities import *


class Nmat:
    def __init__(self):
        """Initialize the noise model. In subclasses this will typically set up parameters, but not
        build the details that depend on the actual time-ordered data"""
        self.ivar  = np.ones(1, dtype=np.float32)
        self.ready = True
    def build(self, tod, **kwargs):
        """Measure the noise properties of the given time-ordered data tod[ndet,nsamp], and
        return a noise model object tailored for that specific tod. The returned object
        needs to provide the .apply(tod) method, which multiplies the tod by the inverse noise
        covariance matrix. Usually the returned object will be of the same class as the one
        we call .build(tod) on, just with more of the internal state initialized."""
        return self
    def apply(self, tod):
        """Multiply the time-ordered data tod[ndet,nsamp] by the inverse noise covariance matrix.
        This is done in-pace, but the result is also returned."""
        return tod*self.ivar
    def white(self, tod):
        """Like apply, but without detector or time correlations"""
        return tod*self.ivar
    def write(self, fname):
        bunch.write(fname, bunch.Bunch(type="Nmat"))
    @staticmethod
    def from_bunch(data): return Nmat()

class NmatUncorr(Nmat):
    def __init__(self, spacing="exp", nbin=100, nmin=10, window=2, bins=None, ips_binned=None, ivar=None, nwin=None):
        self.spacing    = spacing
        self.nbin       = nbin
        self.nmin       = nmin
        self.bins       = bins
        self.ips_binned = ips_binned
        self.ivar       = ivar
        self.window     = window
        self.nwin       = nwin
        self.ready      = bins is not None and ips_binned is not None and ivar is not None

    def build(self, tod, srate, **kwargs):
        # Apply window while taking fft
        nwin  = utils.nint(self.window*srate)
        apply_window(tod, nwin)
        ft    = fft.rfft(tod)
        # Unapply window again
        apply_window(tod, nwin, -1)
        ps = np.abs(ft)**2
        del ft
        if   self.spacing == "exp": bins = utils.expbin(ps.shape[-1], nbin=self.nbin, nmin=self.nmin)
        elif self.spacing == "lin": bins = utils.expbin(ps.shape[-1], nbin=self.nbin, nmin=self.nmin)
        else: raise ValueError("Unrecognized spacing '%s'" % str(self.spacing))
        ps_binned  = utils.bin_data(bins, ps) / tod.shape[1]
        ips_binned = 1/ps_binned
        # Compute the representative inverse variance per sample
        ivar = np.zeros(len(tod))
        for bi, b in enumerate(bins):
            ivar += ips_binned[:,bi]*(b[1]-b[0])
        ivar /= bins[-1,1]-bins[0,0]
        return NmatUncorr(spacing=self.spacing, nbin=len(bins), nmin=self.nmin, bins=bins, ips_binned=ips_binned, ivar=ivar, window=self.window, nwin=nwin)

    def apply(self, tod, inplace=False):
        if inplace: tod = np.array(tod)
        apply_window(tod, self.nwin)
        ftod = fft.rfft(tod)
        # Candidate for speedup in C
        norm = tod.shape[1]
        for bi, b in enumerate(self.bins):
            ftod[:,b[0]:b[1]] *= self.ips_binned[:,None,bi]/norm
        # I divided by the normalization above instead of passing normalize=True
        # here to reduce the number of operations needed
        fft.irfft(ftod, tod)
        apply_window(tod, self.nwin)
        return tod

    def white(self, tod, inplace=True):
        if not inplace: tod = np.array(tod)
        apply_window(tod, self.nwin)
        tod *= self.ivar[:,None]
        apply_window(tod, self.nwin)
        return tod

    def write(self, fname):
        data = bunch.Bunch(type="NmatUncorr")
        for field in ["spacing", "nbin", "nmin", "bins", "ips_binned", "ivar", "window", "nwin"]:
            data[field] = getattr(self, field)
        bunch.write(fname, data)

    @staticmethod
    def from_bunch(data):
        return NmatUncorr(spacing=data.spacing, nbin=data.nbin, nmin=data.nmin, bins=data.bins, ips_binned=data.ips_binned, ivar=data.ivar, window=window, nwin=nwin)

class NmatDetvecs(Nmat):
    def __init__(self, bin_edges=None, eig_lim=16, single_lim=0.55, mode_bins=[0.25,4.0,20],
            downweight=[], window=2, nwin=None, verbose=False, bins=None, D=None, V=None, iD=None, iV=None, s=None, ivar=None):
        # This is all taken from act, not tuned to so yet
        if bin_edges is None: bin_edges = np.array([
            0.16, 0.25, 0.35, 0.45, 0.55, 0.70, 0.85, 1.00,
            1.20, 1.40, 1.70, 2.00, 2.40, 2.80, 3.40, 3.80,
            4.60, 5.00, 5.50, 6.00, 6.50, 7.00, 8.00, 9.00, 10.0, 11.0,
            12.0, 13.0, 14.0, 16.0, 18.0, 20.0, 22.0,
            24.0, 26.0, 28.0, 30.0, 32.0, 36.5, 41.0,
            45.0, 50.0, 55.0, 65.0, 70.0, 80.0, 90.0,
            100., 110., 120., 130., 140., 150., 160., 170.,
            180., 190.
        ])
        self.bin_edges = bin_edges
        self.mode_bins = mode_bins
        self.eig_lim   = np.zeros(len(mode_bins))+eig_lim
        self.single_lim= np.zeros(len(mode_bins))+single_lim
        self.verbose   = verbose
        self.downweight= downweight
        self.bins = bins
        self.window = window
        self.nwin   = nwin
        self.D, self.V, self.iD, self.iV, self.s, self.ivar = D, V, iD, iV, s, ivar
        self.ready      = all([a is not None for a in [D, V, iD, iV, s, ivar]])

    def build(self, tod, srate, **kwargs):
        # Apply window before measuring noise model
        nwin  = utils.nint(self.window*srate)
        apply_window(tod, nwin)
        ft    = fft.rfft(tod)
        # Unapply window again
        apply_window(tod, nwin, -1)
        ndet, nfreq = ft.shape
        nsamp = tod.shape[1]
        # First build our set of eigenvectors in two bins. The first goes from
        # 0.25 to 4 Hz the second from 4Hz and up
        mode_bins = makebins(self.mode_bins, srate, nfreq, 1000, rfun=np.round)[1:]
        if np.any(np.diff(mode_bins) < 0):
            raise RuntimeError(f"At least one of the frequency bins has a negative range: \n{mode_bins}")
        # Then use these to get our set of basis vectors
        vecs = find_modes_jon(ft, mode_bins, eig_lim=self.eig_lim, single_lim=self.single_lim, verbose=self.verbose)
        nmode= vecs.shape[1]
        if vecs.size == 0: raise errors.ModelError("Could not find any noise modes")
        # Cut bins that extend beyond our max frequency
        bin_edges = self.bin_edges[self.bin_edges < srate/2 * 0.99]
        bins      = makebins(bin_edges, srate, nfreq, nmin=2*nmode, rfun=np.round)
        nbin      = len(bins)
        # Now measure the power of each basis vector in each bin. The residual
        # noise will be modeled as uncorrelated
        E  = np.zeros([nbin,nmode])
        D  = np.zeros([nbin,ndet])
        Nd = np.zeros([nbin,ndet])
        for bi, b in enumerate(bins):
            # Skip the DC mode, since it's it's unmeasurable and filtered away
            b = np.maximum(1,b)
            E[bi], D[bi], Nd[bi] = measure_detvecs(ft[:,b[0]:b[1]], vecs)
        # Optionally downweight the lowest frequency bins
        if self.downweight != None and len(self.downweight) > 0:
            D[:len(self.downweight)] /= np.array(self.downweight)[:,None]
        # Instead of VEV' we can have just VV' if we bake sqrt(E) into V
        V = vecs[None]*E[:,None]**0.5
        # At this point we have a model for the total noise covariance as
        # N = D + VV'. But since we're doing inverse covariance weighting
        # we need a similar representation for the inverse iN. The function
        # woodbury_invert computes iD, iV, s such that iN = iD + s iV iV'
        # where s usually is -1, but will become +1 if one inverts again
        iD, iV, s = woodbury_invert(D, V)
        # Also compute a representative white noise level
        bsize = bins[:,1]-bins[:,0]
        ivar  = np.sum(iD*bsize[:,None],0)/np.sum(bsize)
        # What about units? I haven't applied any fourier unit factors so far,
        # so we're in plain power units. From the uncorrelated model I found
        # that factor of tod.shape[1] is needed
        iD   *= nsamp
        iV   *= nsamp**0.5
        ivar *= nsamp

        # Fix dtype
        bins = np.ascontiguousarray(bins.astype(np.int32))
        D    = np.ascontiguousarray(iD.astype(tod.dtype))
        V    = np.ascontiguousarray(iV.astype(tod.dtype))
        iD   = np.ascontiguousarray(D.astype(tod.dtype))
        iV   = np.ascontiguousarray(V.astype(tod.dtype))

        return NmatDetvecs(bin_edges=self.bin_edges, eig_lim=self.eig_lim, single_lim=self.single_lim,
                window=self.window, nwin=nwin, downweight=self.downweight, verbose=self.verbose,
                bins=bins, D=D, V=V, iD=iD, iV=iV, s=s, ivar=ivar)

    def apply(self, tod, inplace=True, slow=False):
        if not inplace: tod = np.array(tod)
        apply_window(tod, self.nwin)
        ftod = fft.rfft(tod)
        norm = tod.shape[1]
        if slow:
            for bi, b in enumerate(self.bins):
                # Want to multiply by iD + siViV'
                ft    = ftod[:,b[0]:b[1]]
                iD    = self.iD[bi]/norm
                iV    = self.iV[bi]/norm**0.5
                ft[:] = iD[:,None]*ft + self.s*iV.dot(iV.T.dot(ft))
        else:
            so3g.nmat_detvecs_apply(ftod.view(tod.dtype), self.bins, self.iD, self.iV, float(self.s), float(norm))
        # I divided by the normalization above instead of passing normalize=True
        # here to reduce the number of operations needed
        fft.irfft(ftod, tod)
        apply_window(tod, self.nwin)
        return tod

    def white(self, tod, inplace=True):
        if not inplace: tod = np.array(tod)
        apply_window(tod, self.nwin)
        tod *= self.ivar[:,None]
        apply_window(tod, self.nwin)
        return tod

    def write(self, fname):
        data = bunch.Bunch(type="NmatDetvecs")
        for field in ["bin_edges", "eig_lim", "single_lim", "window", "nwin", "downweight",
                "bins", "D", "V", "iD", "iV", "s", "ivar"]:
            data[field] = getattr(self, field)
        try:
            bunch.write(fname, data)
        except Exception as e:
            msg = f"Failed to write {fname}: {e}"
            raise RuntimeError(msg)

    @staticmethod
    def from_bunch(data):
        return NmatDetvecs(bin_edges=data.bin_edges, eig_lim=data.eig_lim, single_lim=data.single_lim,
                window=data.window, nwin=data.nwin, downweight=data.downweight,
                bins=data.bins, D=data.D, V=data.V, iD=data.iD, iV=data.iV, s=data.s, ivar=data.ivar)

class NmatWhite(Nmat):
<<<<<<< HEAD
    # This is a noise model for a bin map, with weights per det being the variance across time samples
    def __init__(self, window=2, ivar=None, nwin=None):
=======
    def __init__(self, window=2, ivar=None, nwin=None):
        """
        This is a white noise model for the mapmaker.
        The white noise model is characterized by 
        (1) no correlations between detectors 
        (2) a white (flat) spectrum per detector  
        (3) the weights, if not passed in through ivar, are computed simply
        from the inverse variance of the timestream.
        
        Parameters
        ----------
        window : float, optional
            Size of the window in seconds to apply before taking the FFT and applying the model 
            in harmonic space
        ivar : numpy.ndarray or None, optional
            Overwrite the inverse variance per detector
        nwin: int or None, optional
            Overwrite the window size in number of samples
        
        Returns
        -------
        noise_model : An Nmat object with the noise model

        """
        
>>>>>>> 7d80c4ff
        self.ivar  = ivar
        self.window     = window
        self.nwin       = nwin
        self.ready = ivar is not None
    def build(self, tod, srate, **kwargs):
        #ndet, nsamps = tod.shape
        nwin  = utils.nint(self.window*srate)
        ivar = 1.0/np.var(tod, 1)
        return NmatWhite(ivar=ivar, window=self.window, nwin=nwin)
    def apply(self, tod, inplace=True):
        if not inplace: tod = np.array(tod)
        apply_window(tod, self.nwin)
        tod *= self.ivar[:,None]
        apply_window(tod, self.nwin)
        return tod
    def white(self, tod, inplace=True):
        if not inplace: tod = np.array(tod)
        apply_window(tod, self.nwin)
        tod *= self.ivar[:,None]
        apply_window(tod, self.nwin)
        return tod
    def write(self, fname):
        bunch.write(fname, bunch.Bunch(type="NmatWhite"))
    @staticmethod
    def from_bunch(data): 
        return NmatWhite(ivar=data.ivar, window=window, nwin=nwin)

class NmatUnit(Nmat):
<<<<<<< HEAD
    # This is a noise model that does nothing, equivalent to multiply by a noise matrix = 1
=======
    """
    
    This is a noise model that does nothing, equivalent to multiply by a 
    unit noise matrix
    
    """
    
>>>>>>> 7d80c4ff
    def __init__(self, ivar=None):
        self.ivar  = ivar
        self.ready = ivar is not None
    def build(self, tod, **kwargs):
        ndet, nsamps = tod.shape
        ivar = np.ones(ndet)
        return NmatUnit(ivar=ivar)
    def apply(self, tod):
        # the tod is returned intact
        return tod
    def white(self, tod):
        # the tod is returned intact
        return tod
    def write(self, fname):
        bunch.write(fname, bunch.Bunch(type="NmatUnit"))
    @staticmethod
    def from_bunch(data): 
        return NmatUnit(ivar=data.ivar)

def write_nmat(fname, nmat):
    nmat.write(fname)

def read_nmat(fname):
    data = bunch.read(fname)
    typ  = data.type.decode()
    if   typ == "NmatDetvecs": return NmatDetvecs.from_bunch(data)
    elif typ == "NmatUncorr":  return NmatUncorr .from_bunch(data)
    elif typ == "Nmat":        return Nmat       .from_bunch(data)
    else: raise IOError("Unrecognized noise matrix type '%s' in '%s'" % (str(typ), fname))<|MERGE_RESOLUTION|>--- conflicted
+++ resolved
@@ -231,10 +231,6 @@
                 bins=data.bins, D=data.D, V=data.V, iD=data.iD, iV=data.iV, s=data.s, ivar=data.ivar)
 
 class NmatWhite(Nmat):
-<<<<<<< HEAD
-    # This is a noise model for a bin map, with weights per det being the variance across time samples
-    def __init__(self, window=2, ivar=None, nwin=None):
-=======
     def __init__(self, window=2, ivar=None, nwin=None):
         """
         This is a white noise model for the mapmaker.
@@ -260,7 +256,6 @@
 
         """
         
->>>>>>> 7d80c4ff
         self.ivar  = ivar
         self.window     = window
         self.nwin       = nwin
@@ -289,9 +284,6 @@
         return NmatWhite(ivar=data.ivar, window=window, nwin=nwin)
 
 class NmatUnit(Nmat):
-<<<<<<< HEAD
-    # This is a noise model that does nothing, equivalent to multiply by a noise matrix = 1
-=======
     """
     
     This is a noise model that does nothing, equivalent to multiply by a 
@@ -299,7 +291,6 @@
     
     """
     
->>>>>>> 7d80c4ff
     def __init__(self, ivar=None):
         self.ivar  = ivar
         self.ready = ivar is not None
