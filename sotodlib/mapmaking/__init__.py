--- conflicted
+++ resolved
@@ -3,10 +3,6 @@
 from .demod_mapmaker import *
 from .noise_model import *
 from .pointing_matrix import *
-<<<<<<< HEAD
-from .tod_grouping import *
-=======
 from .obs_grouping import *
->>>>>>> 7d80c4ff
 from .bench import *
 from .log import *
