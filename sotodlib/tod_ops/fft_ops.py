--- conflicted
+++ resolved
@@ -269,23 +269,14 @@
 
     freqs, Pxx = welch(signal[:, start:stop], fs, **kwargs)
     if merge:
-<<<<<<< HEAD
-        aman.merge(core.AxisManager(core.OffsetAxis("fsamps", len(freqs))))
-=======
         aman.merge( core.AxisManager(core.OffsetAxis("nusamps", len(freqs))))
->>>>>>> 0c5bb9a4
         if overwrite:
             if "freqs" in aman._fields:
                 aman.move("freqs", None)
             if "Pxx" in aman._fields:
                 aman.move("Pxx", None)
-<<<<<<< HEAD
-        aman.wrap("freqs", freqs, [(0, "fsamps")])
-        aman.wrap("Pxx", Pxx, [(0, "dets"), (1, "fsamps")])
-=======
         aman.wrap("freqs", freqs, [(0,"nusamps")])
         aman.wrap("Pxx", Pxx, [(0,"dets"),(1,"nusamps")])
->>>>>>> 0c5bb9a4
     return freqs, Pxx
 
 
