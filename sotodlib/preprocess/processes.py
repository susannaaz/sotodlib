--- conflicted
+++ resolved
@@ -813,13 +813,8 @@
 
 
 class AzSS(_Preprocess):
-<<<<<<< HEAD
     """Estimates Azimuth Synchronous Signal (AzSS) by binning signal by azimuth of boresight.
     All process confgis go to `get_azss`. If `method` is 'interpolate', no fitting applied 
-=======
-    """Estimates Azimuth Synchronous Signal (AzSS) by binning signal by azimuth of boresight and subtract.
-    All process confgis go to `get_azss`. If `method` is 'interpolate', no fitting applied
->>>>>>> e1aa9f84
     and binned signal is directly used as AzSS model. If `method` is 'fit', Legendre polynominal
     fitting will be applied and used as AzSS model. If `subtract_in_place` is True, subtract AzSS model
     from signal in place.
@@ -827,57 +822,20 @@
     Example configuration block::
 
       - name: "azss"
-<<<<<<< HEAD
         azss_stats_name: 'azss_statsQ'
         proc_aman_turnaround_info: 'turnaround_flags'
-=======
->>>>>>> e1aa9f84
         calc:
           signal: 'demodQ'
           frange: [-1.57079, 7.85398]
           bins: 1080
-<<<<<<< HEAD
           left_right: True
         save: True
         process:
             subtract: True
-=======
-          flags: 'glitch_flags'
-          merge_stats: False
-          merge_model: False
-          subtract_in_place: True
-        save: True
-        process:
-          subtract: True
-
-    If we estimate and subtract azss in left going scans only,
-    make union of gltich_flags and scan_flags first
-
-      - name : "union_flags"
-        process:
-          flag_labels: ['glitches.glitch_flags', 'turnaround_flags.right_scan']
-          total_flags_label: 'glitch_flags_left'
-
-      - name: "azss"
-        calc:
-          signal: 'demodQ'
-          azss_stats_name: 'azss_statsQ_left'
-          range: [-1.57079, 7.85398]
-          bins: 1080
-          flags: 'glitch_flags_left'
-          scan_flags: 'left_scan'
-          merge_stats: False
-          merge_model: False
-          subtract_in_place: True
-        save: True
-        process:
-          subtract: True
->>>>>>> e1aa9f84
 
     .. autofunction:: sotodlib.tod_ops.azss.get_azss
     """
     name = "azss"
-<<<<<<< HEAD
     def __init__(self, step_cfgs):
         self.azss_stats_name = step_cfgs.get('azss_stats_name', 'azss_stats')
         self.proc_aman_turnaround_info = step_cfgs.get('proc_aman_turnaround_info', None)
@@ -902,16 +860,6 @@
             azss_stats = _azss[0]
             self.save(proc_aman, azss_stats)
     
-=======
-
-    def calc_and_save(self, aman, proc_aman):
-        if self.process_cfgs:
-            self.save(proc_aman, aman[self.calc_cfgs['azss_stats_name']])
-        else:
-            calc_aman, _ = tod_ops.azss.get_azss(aman, **self.calc_cfgs)
-            self.save(proc_aman, calc_aman)
-
->>>>>>> e1aa9f84
     def save(self, proc_aman, azss_stats):
         if self.save_cfgs is None:
             return
