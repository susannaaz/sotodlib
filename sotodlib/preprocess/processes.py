import numpy as np
from operator import attrgetter

import sotodlib.core as core
import sotodlib.tod_ops as tod_ops
import sotodlib.obs_ops as obs_ops
from sotodlib.hwp import hwp, hwp_angle_model
import sotodlib.coords.planets as planets

from sotodlib.core.flagman import (has_any_cuts, has_all_cut,
                                   count_cuts,
                                   sparse_to_ranges_matrix)

from .pcore import _Preprocess, _FracFlaggedMixIn
from .. import flag_utils
from ..core import AxisManager


class FFTTrim(_Preprocess):
    """Trim the AxisManager to optimize for faster FFTs later in the pipeline.
    All processing configs go to `fft_trim`

    .. autofunction:: sotodlib.tod_ops.fft_trim
    """
    name = "fft_trim"
    def process(self, aman, proc_aman):
        tod_ops.fft_trim(aman, **self.process_cfgs)

class Detrend(_Preprocess):
    """Detrend the signal. All processing configs go to `detrend_tod`

    .. autofunction:: sotodlib.tod_ops.detrend_tod
    """
    name = "detrend"

    def __init__(self, step_cfgs):
        self.signal = step_cfgs.get('signal', 'signal')

        super().__init__(step_cfgs)
    
    def process(self, aman, proc_aman):
        tod_ops.detrend_tod(aman, signal_name=self.signal,
                            **self.process_cfgs)

class DetBiasFlags(_FracFlaggedMixIn, _Preprocess):
    """
    Derive poorly biased detectors from IV and Bias Step data. Save results
    in proc_aman under the "det_bias_cuts" field. 

    .. autofunction:: sotodlib.tod_ops.flags.get_det_bias_flags
    """
    name = "det_bias_flags"
    _influx_field = "det_bias_flags_frac"

    def calc_and_save(self, aman, proc_aman):
        dbc_aman = tod_ops.flags.get_det_bias_flags(aman, merge=False, full_output=True,
                                                    **self.calc_cfgs)
        self.save(proc_aman, dbc_aman)
    
    def save(self, proc_aman, dbc_aman):
        if self.save_cfgs is None:
            return
        if self.save_cfgs:
            proc_aman.wrap("det_bias_flags", dbc_aman)

    def select(self, meta, proc_aman=None):
        if self.select_cfgs is None:
            return meta
        if proc_aman is None:
            proc_aman = meta.preprocess
        keep = ~proc_aman.det_bias_flags.det_bias_flags
        meta.restrict("dets", meta.dets.vals[has_all_cut(keep)])
        return meta
    
    def plot(self, aman, proc_aman, filename):
        if self.plot_cfgs is None:
            return
        if self.plot_cfgs:
            from .preprocess_plot import plot_det_bias_flags
            filename = filename.replace('{ctime}', f'{str(aman.timestamps[0])[:5]}')
            filename = filename.replace('{obsid}', aman.obs_info.obs_id)
            det = aman.dets.vals[0]
            ufm = det.split('_')[2]
            plot_det_bias_flags(aman, proc_aman['det_bias_flags'], rfrac_range=self.calc_cfgs['rfrac_range'],
                                psat_range=self.calc_cfgs['psat_range'], filename=filename.replace('{name}', f'{ufm}_bias_cuts_venn'))


class Trends(_FracFlaggedMixIn, _Preprocess):
    """Calculate the trends in the data to look for unlocked detectors. All
    calculation configs go to `get_trending_flags`.

    Saves results in proc_aman under the "trend" field. 

    Data selection can have key "kind" equal to "any" or "all."

     Example config block::

        - name : "trends"
          signal: "signal" # optional
          calc:
            max_trend: 2.5
            t_piece: 100
          save: True
          plot: True
          select:
            kind: "any"
    
    .. autofunction:: sotodlib.tod_ops.flags.get_trending_flags
    """
    name = "trends"
    _influx_field = "trend_flags_frac"

    def __init__(self, step_cfgs):
        self.signal = step_cfgs.get('signal', 'signal')

        super().__init__(step_cfgs)
    def calc_and_save(self, aman, proc_aman):
        _, trend_aman = tod_ops.flags.get_trending_flags(
            aman, merge=False, full_output=True,
            signal=aman[self.signal], **self.calc_cfgs)
        aman.wrap("trends", trend_aman)
        self.save(proc_aman, trend_aman)
    
    def save(self, proc_aman, trend_aman):
        if self.save_cfgs is None:
            return
        if self.save_cfgs:
            proc_aman.wrap("trends", trend_aman)
    
    def select(self, meta, proc_aman=None):
        if self.select_cfgs is None:
            return meta
        if proc_aman is None:
            proc_aman = meta.preprocess
        if self.select_cfgs["kind"] == "any":
            keep = ~has_any_cuts(proc_aman.trends.trend_flags)
        elif self.select_cfgs["kind"] == "all":
            keep = ~has_all_cut(proc_aman.trends.trend_flags)
        else:
            raise ValueError(f"Entry '{self.select_cfgs['kind']}' not"
                                "understood. Expect 'any' or 'all'")
        meta.restrict("dets", meta.dets.vals[keep])
        return meta

    def plot(self, aman, proc_aman, filename):
        if self.plot_cfgs is None:
            return
        if self.plot_cfgs:
            from .preprocess_plot import plot_trending_flags
            filename = filename.replace('{ctime}', f'{str(aman.timestamps[0])[:5]}')
            filename = filename.replace('{obsid}', aman.obs_info.obs_id)
            det = aman.dets.vals[0]
            ufm = det.split('_')[2]
            plot_trending_flags(aman, proc_aman['trends'], filename=filename.replace('{name}', f'{ufm}_trending_flags'))


class GlitchDetection(_FracFlaggedMixIn, _Preprocess):
    """Run glitch detection algorithm to find glitches. All calculation configs
    go to `get_glitch_flags` 

    Saves retsults in proc_aman under the "glitches" field.

    Data section should define a glitch significant "sig_glitch" and a maximum
    number of glitches "max_n_glitch."

    Example configuration block::
        
      - name: "glitches"
        calc:
          signal_name: "hwpss_remove"
          t_glitch: 0.00001
          buffer: 10
          hp_fc: 1
          n_sig: 10
          subscan: False
        save: True
        plot:
            plot_ds_factor: 50
        select:
          max_n_glitch: 10
          sig_glitch: 10

    .. autofunction:: sotodlib.tod_ops.flags.get_glitch_flags
    """
    name = "glitches"
    _influx_field = "glitch_flags_frac"

    def calc_and_save(self, aman, proc_aman):
        _, glitch_aman = tod_ops.flags.get_glitch_flags(aman,
            merge=False, full_output=True, **self.calc_cfgs
        ) 
        aman.wrap("glitches", glitch_aman)
        self.save(proc_aman, glitch_aman)
        if self.calc_cfgs.get('save_plot', False):
            flag_utils.plot_glitch_stats(aman, save_path=self.calc_cfgs['save_plot'])
    
    def save(self, proc_aman, glitch_aman):
        if self.save_cfgs is None:
            return
        if self.save_cfgs:
            proc_aman.wrap("glitches", glitch_aman)
 
    def select(self, meta, proc_aman=None):
        if self.select_cfgs is None:
            return meta
        if proc_aman is None:
            proc_aman = meta.preprocess
        flag = sparse_to_ranges_matrix(
            proc_aman.glitches.glitch_detection > self.select_cfgs["sig_glitch"]
        )
        n_cut = count_cuts(flag)
        keep = n_cut <= self.select_cfgs["max_n_glitch"]
        meta.restrict("dets", meta.dets.vals[keep])
        return meta

    def plot(self, aman, proc_aman, filename):
        if self.plot_cfgs is None:
            return
        if self.plot_cfgs:
            from .preprocess_plot import plot_signal_diff, plot_flag_stats
            filename = filename.replace('{ctime}', f'{str(aman.timestamps[0])[:5]}')
            filename = filename.replace('{obsid}', aman.obs_info.obs_id)
            det = aman.dets.vals[0]
            ufm = det.split('_')[2]
            plot_signal_diff(aman, proc_aman.glitches, flag_type='glitches', flag_threshold=self.select_cfgs.get("max_n_glitch", 10), 
                             plot_ds_factor=self.plot_cfgs.get("plot_ds_factor", 50), filename=filename.replace('{name}', f'{ufm}_glitch_signal_diff'))
            plot_flag_stats(aman, proc_aman.glitches, flag_type='glitches', filename=filename.replace('{name}', f'{ufm}_glitch_stats'))


class FixJumps(_Preprocess):
    """
    Repairs the jump heights given a set of jump flags and heights.

    Example config block::

      - name: "fix_jumps"
        signal: "signal" # optional
        process:
        jumps_aman: "jumps_2pi"

    .. autofunction:: sotodlib.tod_ops.jumps.jumpfix_subtract_heights
    """
    name = "fix_jumps"

    def __init__(self, step_cfgs):
        self.signal = step_cfgs.get('signal', 'signal')

        super().__init__(step_cfgs)

    def process(self, aman, proc_aman):
        field = self.process_cfgs['jumps_aman']
        aman[self.signal] = tod_ops.jumps.jumpfix_subtract_heights(
            aman[self.signal], proc_aman[field].jump_flag.mask(),
            inplace=True, heights=proc_aman[field].jump_heights)


class Jumps(_FracFlaggedMixIn, _Preprocess):
    """Run generic jump finding and fixing algorithm.
    
    calc_cfgs should have 'function' defined as one of 
    'find_jumps', 'twopi_jumps' or 'slow_jumps'. Any additional configs to the
    jump function goes in 'jump_configs'. 

    Saves results in proc_aman under the "jumps" field.

    Data section should define a maximum number of jumps "max_n_jumps".

    Example config block::

      - name: "jumps"
        calc:
          function: "twopi_jumps"
        save:
          jumps_name: "jumps_2pi"
        plot:
            plot_ds_factor: 50
        select:
            max_n_jumps: 5
        

    .. autofunction:: sotodlib.tod_ops.jumps.find_jumps
    """

    name = "jumps"
    _influx_field = "jump_flags_frac"

    def __init__(self, step_cfgs):
        self.signal = step_cfgs.get('signal', 'signal')

        super().__init__(step_cfgs)

    def calc_and_save(self, aman, proc_aman):
        function = self.calc_cfgs.get("function", "find_jumps")
        cfgs = self.calc_cfgs.get('jump_configs', {})

        if function == 'find_jumps':
            func = tod_ops.jumps.find_jumps
        elif function == 'twopi_jumps':
            func = tod_ops.jumps.twopi_jumps
        elif function == 'slow_jumps':
            func = tod_ops.jumps.slow_jumps
        else:
            raise ValueError("function must be 'find_jumps', 'twopi_jumps' or" 
                            f"'slow_jumps'. Received {function}")

        jumps, heights = func(aman, merge=False, fix=False,
                              signal=aman[self.signal], **cfgs)
        jump_aman = tod_ops.jumps.jumps_aman(aman, jumps, heights)
        self.save(proc_aman, jump_aman)

    def save(self, proc_aman, jump_aman):
        if self.save_cfgs is None:
            return
        if self.save_cfgs:
            name = self.save_cfgs.get('jumps_name', 'jumps')
            proc_aman.wrap(name, jump_aman)

    def select(self, meta, proc_aman=None):
        if self.select_cfgs is None:
            return meta
        if proc_aman is None:
            proc_aman = meta.preprocess
        name = self.save_cfgs.get('jumps_name', 'jumps')

        n_cut = count_cuts(proc_aman[name].jump_flag)
        keep = n_cut <= self.select_cfgs["max_n_jumps"]
        meta.restrict("dets", meta.dets.vals[keep])
        return meta

    def plot(self, aman, proc_aman, filename):
        if self.plot_cfgs is None:
            return
        if self.plot_cfgs:
            from .preprocess_plot import plot_signal_diff, plot_flag_stats
            filename = filename.replace('{ctime}', f'{str(aman.timestamps[0])[:5]}')
            filename = filename.replace('{obsid}', aman.obs_info.obs_id)
            det = aman.dets.vals[0]
            ufm = det.split('_')[2]
            name = self.save_cfgs.get('jumps_name', 'jumps')
            plot_signal_diff(aman, proc_aman[name], flag_type='jumps', flag_threshold=self.select_cfgs.get("max_n_jumps", 5), 
                             plot_ds_factor=self.plot_cfgs.get("plot_ds_factor", 50), filename=filename.replace('{name}', f'{ufm}_jump_signal_diff'))
            plot_flag_stats(aman, proc_aman[name], flag_type='jumps', filename=filename.replace('{name}', f'{ufm}_jumps_stats'))


class PSDCalc(_Preprocess):
    """ Calculate the PSD of the data and add it to the Preprocessing AxisManager under the
    "psd" field.

    Example config block::

      - "name : "psd"
        "signal: "signal" # optional
        "wrap": "psd" # optional
        "calc":
          "psd_cfgs": # optional, kwargs to scipy.welch
            "nperseg": 1024
          "wrap_name": "psd" # optional
          "subscan": False
        "save": True

    .. autofunction:: sotodlib.tod_ops.fft_ops.calc_psd
    """
    name = "psd"
    
    def __init__(self, step_cfgs):
        self.signal = step_cfgs.get('signal', 'signal')
        self.wrap = step_cfgs.get('wrap', 'psd')

        super().__init__(step_cfgs)

    def calc_and_save(self, aman, proc_aman):
        freqs, Pxx = tod_ops.fft_ops.calc_psd(aman, signal=aman[self.signal],
                                              **self.calc_cfgs)

        fft_aman = core.AxisManager(aman.dets,
                                    core.OffsetAxis("nusamps", len(freqs)))
        pxx_axis_map = [(0, "dets"), (1, "nusamps")]
        if self.calc_cfgs.get('subscan', False):
            fft_aman.wrap("Pxx_ss", Pxx, pxx_axis_map+[(2, aman.subscans)])
            Pxx = np.nanmean(Pxx, axis=-1) # Mean of subscans

        fft_aman.wrap("freqs", freqs, [(0,"nusamps")])
        fft_aman.wrap("Pxx", Pxx, pxx_axis_map)

        self.save(proc_aman, fft_aman)

    def save(self, proc_aman, fft_aman):
        if not(self.save_cfgs is None):
            proc_aman.wrap(self.wrap, fft_aman)
    def plot(self, aman, proc_aman, filename):
        if self.plot_cfgs is None:
            return
        if self.plot_cfgs:
            from .preprocess_plot import plot_psd

            filename = filename.replace('{ctime}', f'{str(aman.timestamps[0])[:5]}')
            filename = filename.replace('{obsid}', aman.obs_info.obs_id)
            det = aman.dets.vals[0]
            ufm = det.split('_')[2]
            filename = filename.replace('{name}', f'{ufm}_{self.wrap}')

            plot_psd(aman, signal=attrgetter(f"{self.wrap}.Pxx")(proc_aman),
                     xx=attrgetter(f"{self.wrap}.freqs")(proc_aman), filename=filename, **self.plot_cfgs)


class GetStats(_Preprocess):
    """ Get basic statistics from a TOD or its power spectrum.

    Example config block:

      - name : "tod_stats"
        signal: "signal" # optional
        wrap: "tod_stats" # optional
        calc:
          stat_names: ["median", "std"]
          split_subscans: False # optional
          psd_mask: # optional, for cutting a power spectrum in frequency
            freqs: "psd.freqs"
            low_f: 1
            high_f: 10
        save: True

    """
    name = "tod_stats"
    def __init__(self, step_cfgs):
        self.signal = step_cfgs.get('signal', 'signal')
        self.wrap = step_cfgs.get('wrap', 'tod_stats')

        super().__init__(step_cfgs)

    def calc_and_save(self, aman, proc_aman):
        if self.calc_cfgs.get('psd_mask') is not None:
            mask_dict = self.calc_cfgs.get('psd_mask')
            _f = attrgetter(mask_dict['freqs'])
            try:
                freqs = _f(aman)
            except KeyError:
                freqs = _f(proc_aman)
            low_f, high_f = mask_dict['low_f'], mask_dict['high_f']
            fmask = np.all([freqs >= low_f, freqs <= high_f], axis=0)
            self.calc_cfgs['mask'] = fmask
            del self.calc_cfgs['psd_mask']

        _f = attrgetter(self.signal)
        try:
            signal = _f(aman)
        except KeyError:
            signal = _f(proc_aman)
        stats_aman = tod_ops.flags.get_stats(aman, signal, **self.calc_cfgs)
        self.save(proc_aman, stats_aman)

    def save(self, proc_aman, stats_aman):
        if not(self.save_cfgs is None):
            proc_aman.wrap(self.wrap, stats_aman)

    def plot(self, aman, proc_aman, filename):
        if self.plot_cfgs is None:
            return
        if self.plot_cfgs:
            from .preprocess_plot import plot_signal

            filename = filename.replace('{ctime}', f'{str(aman.timestamps[0])[:5]}')
            filename = filename.replace('{obsid}', aman.obs_info.obs_id)
            det = aman.dets.vals[0]
            ufm = det.split('_')[2]
            filename = filename.replace('{name}', f'{ufm}_{self.signal}')

            plot_signal(aman, signal_name=self.signal, x_name="timestamps", filename=filename, **self.plot_cfgs)

class Noise(_Preprocess):
    """Estimate the white noise levels in the data. Assumes the PSD has been
    wrapped into the preprocessing AxisManager. All calculation configs goes to `calc_wn`.

    Saves the results into the "noise" field of proc_aman. 

    Can run data selection of a "max_noise" value. 

    Example config block::

     - name: "noise"
       fit: False
       subscan: False
       calc:
         low_f: 5
         high_f: 10
       save: True
       select:
         max_noise: 2000

    If ``fit: True`` this operation will run
    :func:`sotodlib.tod_ops.fft_ops.fit_noise_model`, else it will run
    :func:`sotodlib.tod_ops.fft_ops.calc_wn`.

    """
    name = "noise"

    def __init__(self, step_cfgs):
        self.psd = step_cfgs.get('psd', 'psd')
        self.fit = step_cfgs.get('fit', False)
        self.subscan = step_cfgs.get('subscan', False)

        super().__init__(step_cfgs)

    def calc_and_save(self, aman, proc_aman):
        if self.psd not in proc_aman:
            raise ValueError("PSD is not saved in Preprocessing AxisManager")
        psd = proc_aman[self.psd]
        pxx = psd.Pxx_ss if self.subscan else psd.Pxx

        if self.calc_cfgs is None:
            self.calc_cfgs = {}

        if self.fit:
            if self.calc_cfgs.get('subscan') is None:
                self.calc_cfgs['subscan'] = self.subscan
            calc_aman = tod_ops.fft_ops.fit_noise_model(aman, pxx=pxx,
                                                        f=psd.freqs, 
                                                        merge_fit=True,
                                                        **self.calc_cfgs)
        else:
            wn = tod_ops.fft_ops.calc_wn(aman, pxx=pxx,
                                         freqs=psd.freqs,
                                         **self.calc_cfgs)
            if not self.subscan:
                calc_aman = core.AxisManager(aman.dets)
                calc_aman.wrap("white_noise", wn, [(0,"dets")])
            else:
                calc_aman = core.AxisManager(aman.dets, aman.subscan_info.subscans)
                calc_aman.wrap("white_noise", wn, [(0,"dets"), (1,"subscans")])

        self.save(proc_aman, calc_aman)
    
    def save(self, proc_aman, noise):
        if self.save_cfgs is None:
            return

        if isinstance(self.save_cfgs, bool):
            if self.save_cfgs:
                proc_aman.wrap("noise", noise)
                return

        if self.save_cfgs['wrap_name'] is None:
            proc_aman.wrap("noise", noise)
        else:
            proc_aman.wrap(self.save_cfgs['wrap_name'], noise)

    def select(self, meta, proc_aman=None):
        if self.select_cfgs is None:
            return meta

        if proc_aman is None:
            proc_aman = meta.preprocess

        if 'wrap_name' in self.save_cfgs:
            self.select_cfgs['name'] = self.select_cfgs.get('name', self.save_cfgs['wrap_name'])
        else:
            self.select_cfgs['name'] = self.select_cfgs.get('name', 'noise')

        if self.fit:
            wn = proc_aman[self.select_cfgs['name']].fit[:,1]
            fk = proc_aman[self.select_cfgs['name']].fit[:,0]
        else:
            wn = proc_aman[self.select_cfgs['name']].white_noise
            fk = None 
        if self.subscan:
            wn = np.nanmean(wn, axis=-1) # Mean over subscans
            if fk is not None:
                fk = np.nanmean(fk, axis=-1) # Mean over subscans
        keep = np.ones_like(wn, dtype=bool)
        if "max_noise" in self.select_cfgs.keys():
<<<<<<< HEAD
            keep = (wn <= np.float64(self.select_cfgs["max_noise"]))
=======
            keep &= (wn <= np.float64(self.select_cfgs["max_noise"]))
>>>>>>> b7ef7189
        if "min_noise" in self.select_cfgs.keys():
            keep &= (wn >= np.float64(self.select_cfgs["min_noise"]))
        if fk is not None and "max_fknee" in self.select_cfgs.keys():
            keep &= (fk <= np.float64(self.select_cfgs["max_fknee"]))
        meta.restrict("dets", meta.dets.vals[keep])
        return meta
    
class Calibrate(_Preprocess):
    """Calibrate the timestreams based on some provided information.

    Type of calibration is decided by process["kind"]

    1. "single_value" : multiplies entire signal by the single value
    process["val"]

    2. "array" : takes the dot product of the array with the entire signal. The
    array is specified by ``process["cal_array"]``, which must exist in
    ``aman``. The array can be nested within additional ``AxisManager``
    objects, for instance ``det_cal.phase_to_pW``.

    Example config block(s)::

      - name: "calibrate"
        process:
          kind: "single_value"
          divide: True # If true will divide instead of multiply.
          # phase_to_pA: 9e6/(2*np.pi)
          val: 1432394.4878270582
      - name: "calibrate"
        process:
          kind: "array"
          cal_array: "cal.array"

    """
    name = "calibrate"

    def __init__(self, step_cfgs):
        self.signal = step_cfgs.get('signal', 'signal')

        super().__init__(step_cfgs)

    def process(self, aman, proc_aman):
        if self.process_cfgs["kind"] == "single_value":
            if self.process_cfgs.get("divide", False):
                aman[self.signal] /= self.process_cfgs["val"]
            else:
                aman[self.signal] *= self.process_cfgs["val"]
        elif self.process_cfgs["kind"] == "array":
            field = self.process_cfgs["cal_array"]
            _f = attrgetter(field)
            if self.process_cfgs.get("proc_aman_cal", False):
                cal_arr = _f(proc_aman)
            else:
                cal_arr = _f(aman)
            if self.process_cfgs.get("divide", False):
                aman[self.signal] = np.divide(aman[self.signal].T, cal_arr).T
            else:
                aman[self.signal] = np.multiply(aman[self.signal].T, cal_arr).T
        else:
            raise ValueError(f"Entry '{self.process_cfgs['kind']}'"
                              " not understood")

class EstimateHWPSS(_Preprocess):
    """
    Builds a HWPSS Template. Calc configs go to ``hwpss_model``.
    Results of fitting saved if field specified by calc["name"].

    Example config block::

      - "name : "estimate_hwpss"
        "calc":
          "signal_name": "signal" # optional
          "hwpss_stats_name": "hwpss_stats"
        "save": True

    .. autofunction:: sotodlib.hwp.hwp.get_hwpss
    """
    name = "estimate_hwpss"
    _influx_field = "hwpss_coeffs"
    _influx_percentiles = [0, 50, 75, 90, 95, 100]

    def calc_and_save(self, aman, proc_aman):
        hwpss_stats = hwp.get_hwpss(aman, **self.calc_cfgs)
        self.save(proc_aman, hwpss_stats)

    def save(self, proc_aman, hwpss_stats):
        if self.save_cfgs is None:
            return
        if self.save_cfgs:
            proc_aman.wrap(self.calc_cfgs["hwpss_stats_name"], hwpss_stats)

    def plot(self, aman, proc_aman, filename):
        if self.plot_cfgs is None:
            return
        if self.plot_cfgs:
            from .preprocess_plot import plot_4f_2f_counts, plot_hwpss_fit_status
            filename = filename.replace('{ctime}', f'{str(aman.timestamps[0])[:5]}')
            filename = filename.replace('{obsid}', aman.obs_info.obs_id)
            det = aman.dets.vals[0]
            ufm = det.split('_')[2]
            plot_4f_2f_counts(aman, filename=filename.replace('{name}', f'{ufm}_4f_2f_counts'))
            plot_hwpss_fit_status(aman, proc_aman[self.calc_cfgs["hwpss_stats_name"]], filename=filename.replace('{name}', f'{ufm}_hwpss_stats'))

    @classmethod
    def gen_metric(cls, meta, proc_aman):
        """ Generate a QA metric for the coefficients of the HWPSS fit.
        Coefficient percentiles and mean are recorded for every mode and detset.

        Arguments
        ---------
        meta : AxisManager
            The full metadata container.
        proc_aman : AxisManager
            The metadata containing just the output of this process.

        Returns
        -------
        line : dict
            InfluxDB line entry elements to be fed to
            `site_pipeline.monitor.Monitor.record`
        """
        # record one metric per wafer_slot per bandpass
        # extract these tags for the metric
        tag_keys = ["wafer_slot", "tel_tube", "wafer.bandpass"]
        tags = []
        vals = []
        from ..qa.metrics import _get_tag, _has_tag
        import re
        for bp in np.unique(meta.det_info.wafer.bandpass):
            for ws in np.unique(meta.det_info.wafer_slot):
                subset = np.where(
                    (meta.det_info.wafer_slot == ws) & (meta.det_info.wafer.bandpass == bp)
                )[0]

                # get the coefficients for every detector
                coeff = proc_aman.hwpss_stats.coeffs[subset]
                # mask those that were not set
                nonzero = np.any(coeff != 0.0, axis=1)

                # calculate amplitude of each mode
                mode_labels = list(proc_aman.hwpss_stats.modes.vals)
                num_re = re.compile("^[SC](\d+)$")
                nums = sorted(list(set([num_re.match(l).group(1) for l in mode_labels])))
                coeff_amp = np.zeros((coeff.shape[0], len(nums)), coeff.dtype)
                amp_labels = []
                for i, n in enumerate(nums):
                    c_ind = mode_labels.index(f"C{n}")
                    s_ind = mode_labels.index(f"S{n}")
                    coeff_amp[:, i] = np.sqrt(coeff[:, c_ind]**2 + coeff[:, s_ind]**2)
                    amp_labels.append(f"A{n}")

                # record percentiles over detectors and fraction of samples flagged
                perc = np.percentile(coeff_amp[nonzero], cls._influx_percentiles, axis=0)
                mean = coeff_amp[nonzero].mean(axis=0)

                tags_base = {
                    k: _get_tag(meta.det_info, k, subset[0]) for k in tag_keys if _has_tag(meta.det_info, k)
                }
                tags_base["telescope"] = meta.obs_info.telescope

                # loop over percentiles and coefficient labels
                for pi, p in enumerate(cls._influx_percentiles):
                    for l in amp_labels:
                        t_new = tags_base.copy()
                        t_new.update({"mode": l, "det_stat": f"percentile_{p}"})
                        tags.append(t_new)
                    vals += list(perc[pi])

                # finally also record the mean
                for l in amp_labels:
                    t_new = tags_base.copy()
                    t_new.update({"mode": l, "det_stat": "mean"})
                    tags.append(t_new)
                vals += list(mean)

        obs_time = [meta.obs_info.timestamp] * len(tags)
        return {
            "field": cls._influx_field,
            "values": vals,
            "timestamps": obs_time,
            "tags": tags,
        }

class SubtractHWPSS(_Preprocess):
    """Subtracts a HWPSS template from signal. 

    .. autofunction:: sotodlib.hwp.hwp.subtract_hwpss
    """
    name = "subtract_hwpss"

    def __init__(self, step_cfgs):
        self.hwpss_stats = step_cfgs.get('hwpss_stats', 'hwpss_stats')

        super().__init__(step_cfgs)

    def process(self, aman, proc_aman):
        if not(proc_aman[self.hwpss_stats] is None):
            modes = [int(m[1:]) for m in proc_aman[self.hwpss_stats].modes.vals[::2]]
            template = hwp.harms_func(aman.hwp_angle, modes,
                                  proc_aman[self.hwpss_stats].coeffs)
            if 'hwpss_model' in aman._fields:
                aman.move('hwpss_model', None)
            aman.wrap('hwpss_model', template, [(0, 'dets'), (1, 'samps')])
            hwp.subtract_hwpss(
                aman,
                subtract_name = self.process_cfgs["subtract_name"]
                )

class Apodize(_Preprocess):
    """Apodize the edges of a signal. All process configs go to `apodize_cosine`

    .. autofunction:: sotodlib.tod_ops.apodize.apodize_cosine
    """
    name = "apodize"

    def process(self, aman, proc_aman):
        tod_ops.apodize.apodize_cosine(aman, **self.process_cfgs)

class Demodulate(_Preprocess):
    """Demodulate the tod. All process confgis go to `demod_tod`.

    .. autofunction:: sotodlib.hwp.hwp.demod_tod
    """
    name = "demodulate"

    def process(self, aman, proc_aman):
        hwp.demod_tod(aman, **self.process_cfgs["demod_cfgs"])
        if self.process_cfgs.get("trim_samps"):
            trim = self.process_cfgs["trim_samps"]
            proc_aman.restrict('samps', (aman.samps.offset + trim,
                                         aman.samps.offset + aman.samps.count - trim))
            aman.restrict('samps', (aman.samps.offset + trim,
                                    aman.samps.offset + aman.samps.count - trim))


class AzSS(_Preprocess):
    """Estimates Azimuth Synchronous Signal (AzSS) by binning signal by azimuth of boresight.
    All process confgis go to `get_azss`. If `method` is 'interpolate', no fitting applied 
    and binned signal is directly used as AzSS model. If `method` is 'fit', Legendre polynominal
    fitting will be applied and used as AzSS model.

    Example configuration block::

      - name: "azss"
        azss_stats_name: 'azss_statsQ'
        proc_aman_turnaround_info: 'turnaround_flags'
        calc:
          signal: 'demodQ'
          frange: [-1.57079, 7.85398]
          bins: 1080
          left_right: True
        save: True
        process:
            subtract: True

    .. autofunction:: sotodlib.tod_ops.azss.get_azss
    """
    name = "azss"
    def __init__(self, step_cfgs):
        self.azss_stats_name = step_cfgs.get('azss_stats_name', 'azss_stats')
        self.proc_aman_turnaround_info = step_cfgs.get('proc_aman_turnaround_info', None)

        super().__init__(step_cfgs)

    def calc_and_save(self, aman, proc_aman):
<<<<<<< HEAD
        if self.calc_cfgs["subscan"]:
            calc_aman_left, calc_aman_right, model_aman_right, model_aman_right = tod_ops.azss.get_azss(aman, **self.calc_cfgs)
            self.save(proc_aman, calc_aman_left, self.calc_cfgs["azss_stats_name"]+"_left")
            self.save(proc_aman, calc_aman_left, self.calc_cfgs["azss_stats_name"]+"_right")
            # TODO: to have subtract azss in separate process the following needs to be stored in proc_aman 
            #self.save(proc_aman, model_aman_right, self.calc_cfgs["azss_model_name"]+"_left")
            #self.save(proc_aman, model_aman_right, self.calc_cfgs["azss_model_name"]+"_right")
        else:
            calc_aman, model_aman = tod_ops.azss.get_azss(aman, **self.calc_cfgs)
            self.save(proc_aman, calc_aman, self.calc_cfgs["azss_stats_name"])
            #self.save(proc_aman, model_aman, self.calc_cfgs["azss_model_name"])
=======
        # If process is run then just wrap info from process step
        if self.process_cfgs:
            self.save(proc_aman, aman[self.azss_stats_name])
        else:
            if self.proc_aman_turnaround_info:
                _f = attergetter(self.proc_aman_turnaround_info)
                turnaround_info = _f(proc_aman)
            else:
                turnaround_info = None
            azss_stats, _ = tod_ops.azss.get_azss(aman, turnaround_info=turnaround_info,
                                                  azss_stats_name=self.azss_stats_name,
                                                  merge_stats = False, merge_model=False,
                                                  **self.calc_cfgs)
            self.save(proc_aman, azss_stats)
>>>>>>> b7ef7189
    
    def save(self, proc_aman, azss_stats, azss_name):
        if self.save_cfgs is None:
            return
        if self.save_cfgs:
<<<<<<< HEAD
            proc_aman.wrap(azss_name, azss_stats)

#class SubtractAzSSsubscan(_Preprocess):
#    """
#    .. autofunction:: sotodlib.tod_ops.azss.subtract_azss
#    """
#    name = "subtract_azss"
#    
#    def process(self, aman, proc_aman):
#        tod_ops.azss.subtract_azss_lr(aman, **self.process_cfgs)
=======
            proc_aman.wrap(self.azss_stats_name, azss_stats)

    def process(self, aman, proc_aman):
        subtract = self.process_cfgs.get('subtract', False)
        if self.proc_aman_turnaround_info:
            _f = attergetter(self.proc_aman_turnaround_info)
            turnaround_info = _f(proc_aman)
        else:
            turnaround_info = None
        if self.azss_stats_name in proc_aman:
            if subtract:
                tod_ops.azss.subtract_azss(aman, proc_aman[self.azss_stats_name],
                                           signal = self.calc_cfgs.get('signal'),
                                           in_place=True)
        else:
            tod_ops.azss.get_azss(aman, azss_stats_name=self.azss_stats_name,
                                  turnaround_info=turnaround_info,
                                  merge_stats = True, merge_model=False,
                                  subtract_in_place=subtract, **self.calc_cfgs)
>>>>>>> b7ef7189

class GlitchFill(_Preprocess):
    """Fill glitches. All process configs go to `fill_glitches`.

    Example configuration block::

      - name: "glitchfill"
        signal: "hwpss_remove"
        flag_aman: "jumps_2pi"
        flag: "jump_flag"
        process:
          nbuf: 10
          use_pca: False
          modes: 1
          in_place: True
          wrap: None

    .. autofunction:: sotodlib.tod_ops.gapfill.fill_glitches
    """
    name = "glitchfill"

    def __init__(self, step_cfgs):
        self.signal = step_cfgs.get('signal', 'signal')
        self.flag_aman = step_cfgs.get('flag_aman', 'glitches')
        self.flag = step_cfgs.get('flag', 'glitch_flags')

        super().__init__(step_cfgs)

    def process(self, aman, proc_aman):
        tod_ops.gapfill.fill_glitches(
            aman, signal=aman[self.signal],
            glitch_flags=proc_aman[self.flag_aman][self.flag],
            **self.process_cfgs)

class FlagTurnarounds(_Preprocess):
    """From the Azimuth encoder data, flag turnarounds, left-going, and right-going.
        All process configs go to ``get_turnaround_flags``. If the ``method`` key
        is not included in the preprocess config file calc configs then it will
        default to 'scanspeed'.
    
    .. autofunction:: sotodlib.tod_ops.flags.get_turnaround_flags
    """
    name = 'flag_turnarounds'

    def calc_and_save(self, aman, proc_aman):
        if self.calc_cfgs is None:
            self.calc_cfgs = {}
            self.calc_cfgs['method'] = 'scanspeed'
        elif not('method' in self.calc_cfgs):
            self.calc_cfgs['method'] = 'scanspeed'

        if self.calc_cfgs['method'] == 'scanspeed':
            ta, left, right = tod_ops.flags.get_turnaround_flags(aman, **self.calc_cfgs)
            calc_aman = core.AxisManager(aman.dets, aman.samps)
            calc_aman.wrap('turnarounds', ta, [(0, 'dets'), (1, 'samps')])
            calc_aman.wrap('left_scan', left, [(0, 'dets'), (1, 'samps')])
            calc_aman.wrap('right_scan', right, [(0, 'dets'), (1, 'samps')])

        if self.calc_cfgs['method'] == 'az':
            ta = tod_ops.flags.get_turnaround_flags(aman, **self.calc_cfgs)
            calc_aman = core.AxisManager(aman.dets, aman.samps)
            calc_aman.wrap('turnarounds', ta, [(0, 'dets'), (1, 'samps')])

        if ('merge_subscans' not in self.calc_cfgs) or (self.calc_cfgs['merge_subscans']):
            calc_aman.wrap('subscan_info', aman.subscan_info)

        self.save(proc_aman, calc_aman)

    def save(self, proc_aman, turn_aman):
        if self.save_cfgs is None:
            return
        if self.save_cfgs:
            proc_aman.wrap("turnaround_flags", turn_aman)

    def process(self, aman, proc_aman):
        tod_ops.flags.get_turnaround_flags(aman, **self.process_cfgs)

class SubPolyf(_Preprocess):
    """Fit TOD in each subscan with polynominal of given order and subtract it.
        All process configs go to `sotodlib.tod_ops.sub_polyf`.
    
    .. autofunction:: sotodlib.tod_ops.subscan_polyfilter
    """
    name = 'sub_polyf'
    
    def process(self, aman, proc_aman):
        tod_ops.sub_polyf.subscan_polyfilter(aman, **self.process_cfgs)

class SSOFootprint(_Preprocess):
    """Find nearby sources within a given distance and get SSO footprint and plot
    each source on the focal plane.

    .. autofunction:: sotodlib.obs_ops.sources.get_sso
    """
    name = 'sso_footprint'

    def calc_and_save(self, aman, proc_aman):
        if self.calc_cfgs.get("source_list", None):
            ssos = self.calc_cfgs["source_list"]
        else:
            ssos = planets.get_nearby_sources(tod=aman, distance=self.calc_cfgs.get("distance", 20))
            if not ssos:
                raise ValueError("No sources found within footprint")
            ssos = [i[0] for i in ssos]
        sso_aman = core.AxisManager()
        nstep = self.calc_cfgs.get("nstep", 100)
        onsamp = (aman.samps.count+nstep-1)//nstep
        for sso in ssos:
            planet = sso
            xi_p, eta_p = obs_ops.sources.get_sso(aman, planet, nstep=nstep)
            planet_aman = core.AxisManager(core.OffsetAxis('ds_samps', count=onsamp,
                                                            offset=aman.samps.offset,
                                                            origin_tag=aman.samps.origin_tag))
            # planet_aman = core.AxisManager(core.OffsetAxis("samps", onsamp))
            planet_aman.wrap("xi_p", xi_p, [(0, "ds_samps")])
            planet_aman.wrap("eta_p", eta_p, [(0, "ds_samps")])
            sso_aman.wrap(planet, planet_aman)
        self.save(proc_aman, sso_aman)
        
    def save(self, proc_aman, sso_aman):
        if self.save_cfgs is None:
            return
        if self.save_cfgs:
            proc_aman.wrap("sso_footprint", sso_aman)

    def plot(self, aman, proc_aman, filename):
        if self.plot_cfgs is None:
            return
        if self.plot_cfgs:
            from .preprocess_plot import plot_sso_footprint
            filename = filename.replace('{ctime}', f'{str(aman.timestamps[0])[:5]}')
            filename = filename.replace('{obsid}', aman.obs_info.obs_id)
            for sso in proc_aman.sso_footprint._assignments.keys():
                planet_aman = proc_aman.sso_footprint[sso]
                plot_sso_footprint(aman, planet_aman, sso, filename=filename.replace('{name}', f'{sso}_sso_footprint'), **self.plot_cfgs)

class DarkDets(_Preprocess):
    """Find dark detectors in the data.

    Saves results in proc_aman under the "dark_dets" field. 

     Example config block::

        - name : "dark_dets"
          signal: "signal" # optional
          calc: True
          save: True
          select: True
    
    .. autofunction:: sotodlib.tod_ops.flags.get_dark_dets
    """
    name = "dark_dets"

    def calc_and_save(self, aman, proc_aman):
        mskdarks = tod_ops.flags.get_dark_dets(aman, merge=False)
        
        dark_aman = core.AxisManager(aman.dets, aman.samps)
        dark_aman.wrap('darks', mskdarks, [(0, 'dets'), (1, 'samps')])
        self.save(proc_aman, dark_aman)
    
    def save(self, proc_aman, dark_aman):
        if self.save_cfgs is None:
            return
        if self.save_cfgs:
            proc_aman.wrap("darks", dark_aman)
    
    def select(self, meta, proc_aman=None):
        if self.select_cfgs is None:
            return meta
        if proc_aman is None:
            proc_aman = meta.preprocess
        keep = ~has_all_cut(proc_aman.darks.darks)
        meta.restrict("dets", meta.dets.vals[keep])
        return meta

class SourceFlags(_Preprocess):
    """Calculate the source flags in the data.
    All calculation configs go to `get_source_flags`.

    Saves results in proc_aman under the "source_flags" field. 

     Example config block::

        - name : "source_flags"
          signal: "signal" # optional
          calc:
            mask: {'shape': 'circle',
                   'xyr': (0, 0, 1.)}
            center_on: 'jupiter'
            res: 0.005817764173314432 # np.radians(20/60)
            max_pix: 4e6
          save: True
          select: True # optional
    
    .. autofunction:: sotodlib.tod_ops.flags.get_source_flags
    """
    name = "source_flags"
    
    def calc_and_save(self, aman, proc_aman):
        center_on = self.calc_cfgs.get('center_on', 'planet')
        # Get source from tags
        if center_on == 'planet':
            from sotodlib.coords.planets import SOURCE_LIST
            matches = [x for x in aman.tags if x in SOURCE_LIST]
            if len(matches) != 0:
                source = matches[0]
            else:
                raise ValueError("No tags match source list")
        else:
            source = center_on
        source_flags = tod_ops.flags.get_source_flags(aman, 
                                                      merge=self.calc_cfgs.get('merge', False),
                                                      overwrite=self.calc_cfgs.get('overwrite', True),
                                                      source_flags_name=self.calc_cfgs.get('source_flags_name', 'source_flags'),
                                                      mask=self.calc_cfgs.get('mask', None),
                                                      center_on=source,
                                                      res=self.calc_cfgs.get('res', None),
                                                      max_pix=self.calc_cfgs.get('max_pix', None))

        source_aman = core.AxisManager(aman.dets, aman.samps)
        source_aman.wrap('source_flags', source_flags, [(0, 'dets'), (1, 'samps')])
        self.save(proc_aman, source_aman)
    
    def save(self, proc_aman, source_aman):
        if self.save_cfgs is None:
            return
        if self.save_cfgs:
            proc_aman.wrap("sources", source_aman)

    def select(self, meta, proc_aman=None):
        if self.select_cfgs is None:
            return meta
        if proc_aman is None:
            proc_aman = meta.preprocess
        keep = ~has_any_cuts(proc_aman.sources.source_flags)
        meta.restrict("dets", meta.dets.vals[keep])
        return meta

class HWPAngleModel(_Preprocess):
    """Apply hwp angle model to the TOD.

    Saves results in proc_aman under the "hwp_angle" field. 

     Example config block::

        - name : "hwp_angle_model"
          process: True
          calc:
            on_sign_ambiguous: 'fail'
          save: True
          
    .. autofunction:: sotodlib.hwp.hwp_angle_model.apply_hwp_angle_model
    """
    name = "hwp_angle_model"

    def process(self, aman, proc_aman):
        if (not 'hwp_angle' in aman._fields) and ('hwp_angle' in proc_aman._fields):
            aman.wrap('hwp_angle', proc_aman['hwp_angle']['hwp_angle'],
                      [(0, 'samps')])
        else:
            return

    def calc_and_save(self, aman, proc_aman):
        hwp_angle_model.apply_hwp_angle_model(aman, **self.calc_cfgs)
        hwp_angle_aman = core.AxisManager(aman.samps)
        hwp_angle_aman.wrap('hwp_angle', aman.hwp_angle, [(0, 'samps')])
        self.save(proc_aman, hwp_angle_aman)

    def save(self, proc_aman, hwp_angle_aman):
        if self.save_cfgs is None:
            return
        if self.save_cfgs:
            proc_aman.wrap("hwp_angle", hwp_angle_aman)


class FourierFilter(_Preprocess):
    """
    Applies a fourier filter (defined in fft_ops) to the data.

    Example config file entry::

      - name: "fourier_filter"
        wrap_name: "lpf_sig"
        signal_name: "signal"
        process:
          filt_function: "low_pass_sine2"
          trim_samps: 2000
          filter_params:
            cutoff: 1
            width: 0.1
    
    or with params from a noise fit::

      - name: "fourier_filter"
        wrap_name: "lpf_sig"
        signal_name: "signal"
        process:
          filt_function: "low_pass_sine2"
          trim_samps: 2000
          noise_fit_array: "noiseQ_fit"

    See :ref:`fourier-filters` documentation for more details.
    """
    name = 'fourier_filter'

    def __init__(self, step_cfgs):
        self.signal_name = step_cfgs.get('signal_name', 'signal')
        # By default signal is overwritted by the filtered signal
        self.wrap_name = step_cfgs.get('wrap_name', 'signal')

        super().__init__(step_cfgs)

    def process(self, aman, proc_aman):
        filt_function = self.process_cfgs.get(
            "filt_function",
            "high_pass_butter4"
        )
        _f = getattr(
            tod_ops.filters,
            filt_function
        )

        if self.process_cfgs.get("noise_fit_array"):
            field = self.process_cfgs["noise_fit_array"]
            _noise_fit = attrgetter(field)
            noise_fit = _noise_fit(proc_aman)
        else:
            noise_fit = None
        
        filter_params = tod_ops.fft_ops.build_hpf_params_dict(
            filt_function,
            noise_fit=noise_fit,
            filter_params=self.process_cfgs.get("filter_params", None)
        )

        filt = _f(**filter_params)

        filt_tod= tod_ops.filters.fourier_filter(aman, filt,
                                                 signal_name=self.signal_name)
        if self.wrap_name in aman._fields:
            aman.move(self.wrap_name, None)
        aman.wrap(self.wrap_name, filt_tod, [(0, 'dets'), (1, 'samps')])
        if self.process_cfgs.get("trim_samps"):
            trim = self.process_cfgs["trim_samps"]
            aman.restrict('samps', (aman.samps.offset + trim,
                                    aman.samps.offset + aman.samps.count - trim))
            proc_aman.restrict('samps', (proc_aman.samps.offset + trim,
                                         proc_aman.samps.offset + proc_aman.samps.count - trim))

class PCARelCal(_Preprocess):
    """
    Estimate the relcal factor from the atmosphere using PCA.

    Example configuration file entry::

      - name: 'pca_relcal'
        signal: 'lpf_sig'
        pca_run: 'run1'
        calc:
            pca:
                xfac: 2
                yfac: 1.5
                calc_good_medianw: True
            lpf:
                type: "sine2"
                cutoff: 1
                trans_width: 0.1
            trim_samps: 2000
        save: True
        plot:
            plot_ds_factor: 20

    See :ref:`pca-background` for more details on the method.
    """
    name = 'pca_relcal'

    def __init__(self, step_cfgs):
        self.signal = step_cfgs.get('signal', 'signal')
        self.run = step_cfgs.get('pca_run', 'run1')
        self.run_name = f'{self.signal}_{self.run}'

        super().__init__(step_cfgs)

    def calc_and_save(self, aman, proc_aman):
        self.plot_signal = self.signal
        if self.calc_cfgs.get("lpf") is not None:
            filt = tod_ops.filters.get_lpf(self.calc_cfgs.get("lpf"))
            filt_tod = tod_ops.fourier_filter(aman, filt, signal_name='signal')

            filt_aman = core.AxisManager(aman.dets, aman.samps)
            filt_aman.wrap(self.signal, filt_tod, [(0, 'dets'), (1, 'samps')])

            if self.calc_cfgs.get("trim_samps") is not None:
                trim = self.calc_cfgs["trim_samps"]
                proc_aman.restrict('samps', (proc_aman.samps.offset + trim,
                                             proc_aman.samps.offset + proc_aman.samps.count - trim))
                filt_aman.restrict('samps', (filt_aman.samps.offset + trim,
                                             filt_aman.samps.offset + filt_aman.samps.count - trim))
            if self.plot_cfgs:
                self.plot_signal = filt_aman[self.signal]

        bands = np.unique(aman.det_info.wafer.bandpass)
        bands = bands[bands != 'NC']
        # align samps w/ proc_aman to include samps restriction when loading back from db.
        rc_aman = core.AxisManager(proc_aman.dets, proc_aman.samps)
        pca_det_mask = np.full(aman.dets.count, False, dtype=bool)
        relcal = np.zeros(aman.dets.count)
        pca_weight0 = np.zeros(aman.dets.count)
        for band in bands:
            m0 = aman.det_info.wafer.bandpass == band
            rc_aman.wrap(f'{band}_idx', m0, [(0, 'dets')])
            band_aman = aman.restrict('dets', aman.dets.vals[m0], in_place=False)

            filt_aman = filt_aman.restrict('dets', aman.dets.vals[m0], in_place=False)
            band_aman.merge(filt_aman)

            pca_out = tod_ops.pca.get_pca(band_aman,signal=band_aman[self.signal])
            pca_signal = tod_ops.pca.get_pca_model(band_aman, pca_out,
                                        signal=band_aman[self.signal])
            if self.calc_cfgs.get("pca") is None:
                result_aman = tod_ops.pca.pca_cuts_and_cal(band_aman, pca_signal)
            else:
                result_aman = tod_ops.pca.pca_cuts_and_cal(band_aman, pca_signal, **self.calc_cfgs.get("pca"))

            pca_det_mask[m0] = np.logical_or(pca_det_mask[m0], result_aman['pca_det_mask'])
            relcal[m0] = result_aman['relcal']
            pca_weight0[m0] = result_aman['pca_weight0']
            rc_aman.wrap(f'{band}_pca_mode0', result_aman['pca_mode0'], [(0, 'samps')])
            rc_aman.wrap(f'{band}_xbounds', result_aman['xbounds'])
            rc_aman.wrap(f'{band}_ybounds', result_aman['ybounds'])
            rc_aman.wrap(f'{band}_median', result_aman['median'])

        rc_aman.wrap('pca_det_mask', pca_det_mask, [(0, 'dets')])
        rc_aman.wrap('relcal', relcal, [(0, 'dets')])
        rc_aman.wrap('pca_weight0', pca_weight0, [(0, 'dets')])

        self.save(proc_aman, rc_aman)

    def save(self, proc_aman, pca_aman):
        if self.save_cfgs is None:
            return
        if self.save_cfgs:
            proc_aman.wrap(self.run_name, pca_aman)

    def select(self, meta, proc_aman=None):
        if self.select_cfgs is None:
            return meta
        if proc_aman is None:
            proc_aman = meta.preprocess
        keep = ~proc_aman[self.run_name]['pca_det_mask']
        meta.restrict("dets", meta.dets.vals[keep])
        return meta

    def plot(self, aman, proc_aman, filename):
        if self.plot_cfgs is None:
            return
        if self.plot_cfgs:
            from .preprocess_plot import plot_pcabounds
            filename = filename.replace('{ctime}', f'{str(aman.timestamps[0])[:5]}')
            filename = filename.replace('{obsid}', aman.obs_info.obs_id)
            det = aman.dets.vals[0]
            ufm = det.split('_')[2]

            bands = np.unique(aman.det_info.wafer.bandpass)
            bands = bands[bands != 'NC']
            for band in bands:
                pca_aman = aman.restrict('dets', aman.dets.vals[proc_aman[self.run_name][f'{band}_idx']], in_place=False)
                band_aman = proc_aman[self.run_name].restrict('dets', aman.dets.vals[proc_aman[self.run_name][f'{band}_idx']], in_place=False)
                plot_pcabounds(pca_aman, band_aman, filename=filename.replace('{name}', f'{ufm}_{band}_pca'), signal=self.plot_signal, band=band, plot_ds_factor=self.plot_cfgs.get('plot_ds_factor', 20))


class PTPFlags(_Preprocess):
    """Find detectors with anomalous peak-to-peak signal.

    Saves results in proc_aman under the "ptp_flags" field. 

     Example config block::

        - name : "ptp_flags"
          calc:
            signal_name: "dsT"
            kurtosis_threshold: 6
          save: True
          select: True
    
    .. autofunction:: sotodlib.tod_ops.flags.get_ptp_flags
    """
    name = "ptp_flags"

    def calc_and_save(self, aman, proc_aman):
        mskptps = tod_ops.flags.get_ptp_flags(aman, **self.calc_cfgs)
        
        ptp_aman = core.AxisManager(aman.dets, aman.samps)
        ptp_aman.wrap('ptp_flags', mskptps, [(0, 'dets'), (1, 'samps')])
        self.save(proc_aman, ptp_aman)

    def save(self, proc_aman, calc_aman):
        if self.save_cfgs is None:
            return
        if self.save_cfgs:
            proc_aman.wrap("ptp_flags", calc_aman)

    def select(self, meta, proc_aman=None):
        if self.select_cfgs is None:
            return meta
        if proc_aman is None:
            proc_aman = meta.preprocess
        keep = ~has_all_cut(proc_aman.ptp_flags.ptp_flags)
        meta.restrict("dets", meta.dets.vals[keep])
        return meta

class InvVarFlags(_Preprocess):
    """Find detectors with too high inverse variance.

    Saves results in proc_aman under the "inv_var_flags" field. 

     Example config block::

        - name : "inv_var_flags"
          calc:
            signal_name: "demodQ"
            nsigma: 6
          save: True
          select: True
    
    .. autofunction:: sotodlib.tod_ops.flags.get_inv_var_flags
    """
    name = "inv_var_flags"

    def calc_and_save(self, aman, proc_aman):
        mskptps = tod_ops.flags.get_inv_var_flags(aman, **self.calc_cfgs)
        
        ptp_aman = core.AxisManager(aman.dets, aman.samps)
        ptp_aman.wrap('inv_var_flags', mskptps, [(0, 'dets'), (1, 'samps')])
        self.save(proc_aman, ptp_aman)

    def save(self, proc_aman, dark_aman):
        if self.save_cfgs is None:
            return
        if self.save_cfgs:
            proc_aman.wrap("inv_var_flags", dark_aman)

    def select(self, meta, proc_aman=None):
        if self.select_cfgs is None:
            return meta
        if proc_aman is None:
            proc_aman = meta.preprocess
        keep = ~has_all_cut(proc_aman.inv_var_flags.inv_var_flags)
        meta.restrict("dets", meta.dets.vals[keep])
        return meta

class EstimateT2P(_Preprocess):
    """Estimate T to P leakage coefficients.

    Saves results in proc_aman under the "t2p" field. 

     Example config block::

        - name : "estimate_t2p"
          calc:
            T_sig_name: 'dsT'
            Q_sig_name: 'demodQ'
            U_sig_name: 'demodU'
            joint_fit: True
            trim_samps: 2000
            lpf_cfgs:
              type: 'sine2'
              cutoff: 0.5
              trans_width: 0.1
          save: True
    
    .. autofunction:: sotodlib.tod_ops.t2pleakage.get_t2p_coeffs
    """
    name = "estimate_t2p"

    def calc_and_save(self, aman, proc_aman):
        t2p_aman = tod_ops.t2pleakage.get_t2p_coeffs(aman, **self.calc_cfgs)
        self.save(proc_aman, t2p_aman)

    def save(self, proc_aman, t2p_aman):
        if self.save_cfgs is None:
            return
        if self.save_cfgs:
            proc_aman.wrap("t2p", t2p_aman)

class SubtractT2P(_Preprocess):
    """Subtract T to P leakage.

     Example config block::

        - name : "subtract_t2p"
          process:
            Q_sig_name: 'demodQ'
            U_sig_name: 'demodU'
    
    .. autofunction:: sotodlib.tod_ops.t2pleakage.subtract_t2p
    """
    name = "subtract_t2p"

    def process(self, aman, proc_aman):
        tod_ops.t2pleakage.subtract_t2p(aman, proc_aman['t2p'],
                                        **self.process_cfgs)

class SplitFlags(_Preprocess):
    """Get flags used for map splitting/bundling.

    Saves results in proc_aman under the "split_flags" field.

     Example config block::

        - name : "split_flags"
          calc:
            high_gain: 0.115
            high_noise: 3.5e-5
            high_tau: 1.5e-3
            det_A: A
            pol_angle: 35
            det_top: B
            high_leakage: 1.0e-3
            high_2f: 1.5e-3
            right_focal_plane: 0
            top_focal_plane: 0
            central_pixels: 0.071
          save: True

    .. autofunction:: sotodlib.obs_ops.flags.get_split_flags
    """
    name = "split_flags"

    def calc_and_save(self, aman, proc_aman):
        split_flg_aman = obs_ops.splits.get_split_flags(aman, proc_aman, split_cfg=self.calc_cfgs)

        self.save(proc_aman, split_flg_aman)

    def save(self, proc_aman, split_flg_aman):
        if self.save_cfgs is None:
            return
        if self.save_cfgs:
            proc_aman.wrap("split_flags", split_flg_aman)

class UnionFlags(_Preprocess):
    """Do the union of relevant flags for mapping
    Typically you would include turnarounds, glitches, etc.

    Saves results for aman under the "flags.[total_flags_label]" field.

     Example config block:

        - name : "union_flags"
          process:
            flag_labels: ['jumps_2pi.jump_flag', 'glitches.glitch_flags', 'turnaround_flags.turnarounds']
            total_flags_label: 'glitch_flags'

    """
    name = "union_flags"

    def process(self, aman, proc_aman):
        from so3g.proj import RangesMatrix
        total_flags = RangesMatrix.zeros([proc_aman.dets.count, proc_aman.samps.count]) # get an empty flags with shape (Ndets,Nsamps)
        for label in self.process_cfgs['flag_labels']:
            _label = attrgetter(label)
            total_flags += _label(proc_aman) # The + operator is the union operator in this case

        if 'flags' not in aman._fields:
            from sotodlib.core import FlagManager
            aman.wrap('flags', FlagManager.for_tod(aman))
        if self.process_cfgs['total_flags_label'] in aman['flags']:
            aman['flags'].move(self.process_cfgs['total_flags_label'], None)
        aman['flags'].wrap(self.process_cfgs['total_flags_label'], total_flags)

class RotateQU(_Preprocess):
    """Rotate Q and U components to/from telescope coordinates.

    Example config block::

        - name : "rotate_qu"
<<<<<<< HEAD
            process:
=======
          process:
>>>>>>> b7ef7189
            sign: 1 
            offset: 0 
            update_focal_plane: True

    .. autofunction:: sotodlib.coords.demod.rotate_demodQU
    """
    name = "rotate_qu"

    def process(self, aman, proc_aman):
        from sotodlib.coords import demod
        demod.rotate_demodQU(aman, **self.process_cfgs)

class SubtractQUCommonMode(_Preprocess):
    """Subtract Q and U common mode.

    Example config block::

<<<<<<< HEAD
        - name : "subtract_qu_common_mode"
          wrap_name: "commonmode"
          calc: True
          save: True

    .. autofunction:: sotodlib.tod_ops.deproject.medQU_correct
=======
        - name : 'subtract_qu_common_mode'
          signal_name_Q: 'demodQ'
          signal_name_U: 'demodU'
          process: True
          calc: True
          save: True

    .. autofunction:: sotodlib.tod_ops.deproject.subtract_qu_common_mode
>>>>>>> b7ef7189
    """
    name = "subtract_qu_common_mode"

    def __init__(self, step_cfgs):
        self.signal_name_Q = step_cfgs.get('signal_Q', 'demodQ')
        self.signal_name_U = step_cfgs.get('signal_U', 'demodU')
<<<<<<< HEAD
        self.wrap_name = step_cfgs.get('wrap_name', 'commonmode')
        self.run_name_Q = f'{self.signal_name_Q}_{self.wrap_name}'
        self.run_name_U = f'{self.signal_name_U}_{self.wrap_name}'
        super().__init__(step_cfgs)

    def calc_and_save(self, aman, proc_aman):
        for signal_name, run_name in [(self.signal_name_Q, self.run_name_Q), \
            (self.signal_name_U, self.run_name_U)]:
            coeffs_aman, med_aman = self._calc_and_save_signal(aman, proc_aman, signal_name, run_name)
            self.save(proc_aman, med_aman, f'{run_name}_med')
            self.save(proc_aman, coeffs_aman, f'{run_name}_coeffs')

    def _calc_and_save_signal(self, aman, proc_aman, signal_name, run_name):
        coeffs, med = tod_ops.deproject.deprojection(aman, signal_name, **self.calc_cfgs)
        coeffs_aman = core.AxisManager(aman.dets)
        coeffs_aman.wrap('coeffs', coeffs)
        med_aman = core.AxisManager(aman.samps)
        med_aman.wrap('med', med, [(0, 'samps')])
        return coeffs_aman, med_aman

    def save(self, proc_aman, calc_aman, run_name):
        if self.save_cfgs is None:
            return
        if self.save_cfgs:
            proc_aman.wrap(run_name, calc_aman)
=======
        super().__init__(step_cfgs)

    def calc_and_save(self, aman, proc_aman):
        self.save(proc_aman, aman)

    def save(self, proc_aman, aman):
        if self.save_cfgs is None:
            return
        if self.save_cfgs:
            proc_aman.wrap('qu_common_mode_coeffs', aman['qu_common_mode_coeffs'])

    def process(self, aman, proc_aman):
        if 'qu_common_mode_coeffs' in proc_aman:
            tod_ops.deproject.subtract_qu_common_mode(aman, self.signal_name_Q, self.signal_name_U,
                                                      coeff_aman=proc_aman['qu_common_mode_coeffs'], 
                                                      merge=False)
        else:
            tod_ops.deproject.subtract_qu_common_mode(aman, self.signal_name_Q,
                                                      self.signal_name_U, merge=True)
>>>>>>> b7ef7189

class FocalplaneNanFlags(_Preprocess):
    """Find additional detectors which have nans 
       in their focal plane coordinates.

    Saves results in proc_aman under the "fp_flags" field. 

     Example config block::

        - name : "fp_flags"
          signal: "signal" # optional
          calc: True
          save: True
          select: True
    
    .. autofunction:: sotodlib.tod_ops.flags.get_focalplane_flags
    """
    name = "fp_flags"

    def calc_and_save(self, aman, proc_aman):
        mskfp = tod_ops.flags.get_focalplane_flags(aman, **self.calc_cfgs)
        fp_aman = core.AxisManager(aman.dets, aman.samps)
        fp_aman.wrap('fp_nans', mskfp, [(0, 'dets'), (1, 'samps')])
        self.save(proc_aman, fp_aman)
    
    def save(self, proc_aman, fp_aman):
        if self.save_cfgs is None:
            return
        if self.save_cfgs:
            proc_aman.wrap("fp_flags", fp_aman)
    
    def select(self, meta, proc_aman=None):
        if self.select_cfgs is None:
            return meta
        if proc_aman is None:
            proc_aman = meta.preprocess
        keep = ~has_all_cut(proc_aman.fp_flags.fp_nans)
        meta.restrict("dets", meta.dets.vals[keep])
        return meta

<<<<<<< HEAD
class NoiseFlags(_Preprocess):
    """Find detectors with anomalous white noise / fknee.

    Saves results in proc_aman under the "wn_flags" field. 

     Example config block::

        - name: "wn_fk_flags"
          calc:
            low_wn: 5
            high_wn: 60
            high_fk: 6
          save: True
          select: True
    
    .. autofunction:: sotodlib.tod_ops.flags.noise_fit_flags
    """
    name = "wn_fk_flags"

    def calc_and_save(self, aman, proc_aman):
        mskwn, mskfk = tod_ops.flags.noise_fit_flags(aman, **self.calc_cfgs)
        calc_aman = core.AxisManager(aman.dets, aman.samps)
        calc_aman.wrap('wn_flags', mskwn)
        calc_aman.wrap('fknee_flags', mskfk)
        self.save(proc_aman, calc_aman)

    def save(self, proc_aman, calc_aman):
        if self.save_cfgs is None:
            return
        if self.save_cfgs:
            proc_aman.wrap("noise_flags", calc_aman)

    def select(self, meta, proc_aman=None):
        if self.select_cfgs is None:
            return meta
        if proc_aman is None:
            proc_aman = meta.preprocess
        if "wn_flags" in proc_aman:
            meta.restrict('dets', proc_aman.dets.vals[proc_aman.noise_flags.wn_flags])
        if "fknee_flags" in proc_aman:
            meta.restrict('dets', proc_aman.dets.vals[proc_aman.noise_flags.fknee_flags])
        return meta

=======
>>>>>>> b7ef7189
class PointingModel(_Preprocess):
    """Apply pointing model to the TOD.

    Saves results in proc_aman under the "pointing" field. 

     Example config block::

        - name : "pointing_model"
          process: True
          
    .. autofunction:: sotodlib.coords.pointing_model.apply_pointing_model
    """
    name = "pointing_model"

    def process(self, aman, proc_aman):
        from sotodlib.coords import pointing_model
        if self.process_cfgs:
            pointing_model.apply_pointing_model(aman)

<<<<<<< HEAD
class BadSubscanFlags(_Preprocess):
    """Identifies and flags bad subscans.

      Example config block::

        - name : "noisy_subscan_flags"
          calc: 
            merge: True
            overwrite: True
          save: True
    
    .. autofunction:: sotodlib.tod_ops.flags.get_badsubscan_flags
    """
    name = "noisy_subscan_flags"

    def __init__(self, step_cfgs):
        self.stats_name = step_cfgs.get('stats_name', 'tod_stats')
        super().__init__(step_cfgs)
    
    def calc_and_save(self, aman, proc_aman):
        if 'flags' not in proc_aman._fields:
            from sotodlib.core import FlagManager
            proc_aman.wrap('flags', FlagManager.for_tod(proc_aman))
        proc_aman.flags.wrap("left_scan", aman.flags.left_scan)
        proc_aman.flags.wrap("right_scan", aman.flags.right_scan)

        subscan_stats_T = proc_aman[self.stats_name+"_T"]
        subscan_stats_Q = proc_aman[self.stats_name+"_Q"]
        subscan_stats_U = proc_aman[self.stats_name+"_U"]

        msk_ss, msk_det = tod_ops.flags.get_noisy_subscan_flags(
            aman, subscan_stats_T = subscan_stats_T,
            subscan_stats_Q = subscan_stats_Q, 
            subscan_stats_U = subscan_stats_U, **self.calc_cfgs)
        ss_aman = core.AxisManager(aman.dets, aman.samps)
        ss_aman.wrap("noisy_subscan", msk_ss, [(0, 'dets'), (1, 'samps')])
        det_aman = core.AxisManager(aman.dets)
        det_aman.wrap("noisy_dets", msk_det)
        self.save(proc_aman, ss_aman, "noisy_subscan_flags")
        self.save(proc_aman, det_aman, "noisy_dets_flags")

    def save(self, proc_aman, calc_aman, name): 
        if self.save_cfgs is None:
            return
        if self.save_cfgs:
            proc_aman.wrap(name, calc_aman)

    def select(self, meta, proc_aman=None):
        if self.select_cfgs is None:
            return meta
        if proc_aman is None:
            proc_aman = meta.preprocess
        meta.restrict('dets', proc_aman.dets.vals[~proc_aman.noisy_dets_flags.noisy_dets])
        return meta

=======
>>>>>>> b7ef7189
_Preprocess.register(SplitFlags)
_Preprocess.register(SubtractT2P)
_Preprocess.register(EstimateT2P)
_Preprocess.register(InvVarFlags)
_Preprocess.register(PTPFlags)
_Preprocess.register(PCARelCal)
_Preprocess.register(FourierFilter)
_Preprocess.register(Trends)
_Preprocess.register(FFTTrim)
_Preprocess.register(Detrend)
_Preprocess.register(GlitchDetection)
_Preprocess.register(Jumps)
_Preprocess.register(FixJumps)
_Preprocess.register(PSDCalc)
_Preprocess.register(Noise)
_Preprocess.register(Calibrate)
_Preprocess.register(EstimateHWPSS)
_Preprocess.register(SubtractHWPSS)
_Preprocess.register(Apodize)
_Preprocess.register(Demodulate)
_Preprocess.register(AzSS)
_Preprocess.register(GlitchFill)
_Preprocess.register(FlagTurnarounds)
_Preprocess.register(SubPolyf)
_Preprocess.register(DetBiasFlags)
_Preprocess.register(SSOFootprint)
_Preprocess.register(DarkDets)
_Preprocess.register(SourceFlags)
_Preprocess.register(HWPAngleModel)
_Preprocess.register(GetStats)
_Preprocess.register(UnionFlags)
_Preprocess.register(RotateQU) 
_Preprocess.register(SubtractQUCommonMode) 
_Preprocess.register(FocalplaneNanFlags) 
<<<<<<< HEAD
_Preprocess.register(NoiseFlags) 
_Preprocess.register(PointingModel) 
_Preprocess.register(BadSubscanFlags)
=======
_Preprocess.register(PointingModel) 
>>>>>>> b7ef7189
<|MERGE_RESOLUTION|>--- conflicted
+++ resolved
@@ -568,11 +568,7 @@
                 fk = np.nanmean(fk, axis=-1) # Mean over subscans
         keep = np.ones_like(wn, dtype=bool)
         if "max_noise" in self.select_cfgs.keys():
-<<<<<<< HEAD
-            keep = (wn <= np.float64(self.select_cfgs["max_noise"]))
-=======
             keep &= (wn <= np.float64(self.select_cfgs["max_noise"]))
->>>>>>> b7ef7189
         if "min_noise" in self.select_cfgs.keys():
             keep &= (wn >= np.float64(self.select_cfgs["min_noise"]))
         if fk is not None and "max_fknee" in self.select_cfgs.keys():
@@ -838,19 +834,6 @@
         super().__init__(step_cfgs)
 
     def calc_and_save(self, aman, proc_aman):
-<<<<<<< HEAD
-        if self.calc_cfgs["subscan"]:
-            calc_aman_left, calc_aman_right, model_aman_right, model_aman_right = tod_ops.azss.get_azss(aman, **self.calc_cfgs)
-            self.save(proc_aman, calc_aman_left, self.calc_cfgs["azss_stats_name"]+"_left")
-            self.save(proc_aman, calc_aman_left, self.calc_cfgs["azss_stats_name"]+"_right")
-            # TODO: to have subtract azss in separate process the following needs to be stored in proc_aman 
-            #self.save(proc_aman, model_aman_right, self.calc_cfgs["azss_model_name"]+"_left")
-            #self.save(proc_aman, model_aman_right, self.calc_cfgs["azss_model_name"]+"_right")
-        else:
-            calc_aman, model_aman = tod_ops.azss.get_azss(aman, **self.calc_cfgs)
-            self.save(proc_aman, calc_aman, self.calc_cfgs["azss_stats_name"])
-            #self.save(proc_aman, model_aman, self.calc_cfgs["azss_model_name"])
-=======
         # If process is run then just wrap info from process step
         if self.process_cfgs:
             self.save(proc_aman, aman[self.azss_stats_name])
@@ -865,24 +848,11 @@
                                                   merge_stats = False, merge_model=False,
                                                   **self.calc_cfgs)
             self.save(proc_aman, azss_stats)
->>>>>>> b7ef7189
-    
-    def save(self, proc_aman, azss_stats, azss_name):
-        if self.save_cfgs is None:
-            return
-        if self.save_cfgs:
-<<<<<<< HEAD
-            proc_aman.wrap(azss_name, azss_stats)
-
-#class SubtractAzSSsubscan(_Preprocess):
-#    """
-#    .. autofunction:: sotodlib.tod_ops.azss.subtract_azss
-#    """
-#    name = "subtract_azss"
-#    
-#    def process(self, aman, proc_aman):
-#        tod_ops.azss.subtract_azss_lr(aman, **self.process_cfgs)
-=======
+    
+    def save(self, proc_aman, azss_stats):
+        if self.save_cfgs is None:
+            return
+        if self.save_cfgs:
             proc_aman.wrap(self.azss_stats_name, azss_stats)
 
     def process(self, aman, proc_aman):
@@ -902,7 +872,6 @@
                                   turnaround_info=turnaround_info,
                                   merge_stats = True, merge_model=False,
                                   subtract_in_place=subtract, **self.calc_cfgs)
->>>>>>> b7ef7189
 
 class GlitchFill(_Preprocess):
     """Fill glitches. All process configs go to `fill_glitches`.
@@ -1579,11 +1548,7 @@
     Example config block::
 
         - name : "rotate_qu"
-<<<<<<< HEAD
-            process:
-=======
           process:
->>>>>>> b7ef7189
             sign: 1 
             offset: 0 
             update_focal_plane: True
@@ -1601,14 +1566,6 @@
 
     Example config block::
 
-<<<<<<< HEAD
-        - name : "subtract_qu_common_mode"
-          wrap_name: "commonmode"
-          calc: True
-          save: True
-
-    .. autofunction:: sotodlib.tod_ops.deproject.medQU_correct
-=======
         - name : 'subtract_qu_common_mode'
           signal_name_Q: 'demodQ'
           signal_name_U: 'demodU'
@@ -1617,40 +1574,12 @@
           save: True
 
     .. autofunction:: sotodlib.tod_ops.deproject.subtract_qu_common_mode
->>>>>>> b7ef7189
     """
     name = "subtract_qu_common_mode"
 
     def __init__(self, step_cfgs):
         self.signal_name_Q = step_cfgs.get('signal_Q', 'demodQ')
         self.signal_name_U = step_cfgs.get('signal_U', 'demodU')
-<<<<<<< HEAD
-        self.wrap_name = step_cfgs.get('wrap_name', 'commonmode')
-        self.run_name_Q = f'{self.signal_name_Q}_{self.wrap_name}'
-        self.run_name_U = f'{self.signal_name_U}_{self.wrap_name}'
-        super().__init__(step_cfgs)
-
-    def calc_and_save(self, aman, proc_aman):
-        for signal_name, run_name in [(self.signal_name_Q, self.run_name_Q), \
-            (self.signal_name_U, self.run_name_U)]:
-            coeffs_aman, med_aman = self._calc_and_save_signal(aman, proc_aman, signal_name, run_name)
-            self.save(proc_aman, med_aman, f'{run_name}_med')
-            self.save(proc_aman, coeffs_aman, f'{run_name}_coeffs')
-
-    def _calc_and_save_signal(self, aman, proc_aman, signal_name, run_name):
-        coeffs, med = tod_ops.deproject.deprojection(aman, signal_name, **self.calc_cfgs)
-        coeffs_aman = core.AxisManager(aman.dets)
-        coeffs_aman.wrap('coeffs', coeffs)
-        med_aman = core.AxisManager(aman.samps)
-        med_aman.wrap('med', med, [(0, 'samps')])
-        return coeffs_aman, med_aman
-
-    def save(self, proc_aman, calc_aman, run_name):
-        if self.save_cfgs is None:
-            return
-        if self.save_cfgs:
-            proc_aman.wrap(run_name, calc_aman)
-=======
         super().__init__(step_cfgs)
 
     def calc_and_save(self, aman, proc_aman):
@@ -1670,7 +1599,6 @@
         else:
             tod_ops.deproject.subtract_qu_common_mode(aman, self.signal_name_Q,
                                                       self.signal_name_U, merge=True)
->>>>>>> b7ef7189
 
 class FocalplaneNanFlags(_Preprocess):
     """Find additional detectors which have nans 
@@ -1711,52 +1639,6 @@
         meta.restrict("dets", meta.dets.vals[keep])
         return meta
 
-<<<<<<< HEAD
-class NoiseFlags(_Preprocess):
-    """Find detectors with anomalous white noise / fknee.
-
-    Saves results in proc_aman under the "wn_flags" field. 
-
-     Example config block::
-
-        - name: "wn_fk_flags"
-          calc:
-            low_wn: 5
-            high_wn: 60
-            high_fk: 6
-          save: True
-          select: True
-    
-    .. autofunction:: sotodlib.tod_ops.flags.noise_fit_flags
-    """
-    name = "wn_fk_flags"
-
-    def calc_and_save(self, aman, proc_aman):
-        mskwn, mskfk = tod_ops.flags.noise_fit_flags(aman, **self.calc_cfgs)
-        calc_aman = core.AxisManager(aman.dets, aman.samps)
-        calc_aman.wrap('wn_flags', mskwn)
-        calc_aman.wrap('fknee_flags', mskfk)
-        self.save(proc_aman, calc_aman)
-
-    def save(self, proc_aman, calc_aman):
-        if self.save_cfgs is None:
-            return
-        if self.save_cfgs:
-            proc_aman.wrap("noise_flags", calc_aman)
-
-    def select(self, meta, proc_aman=None):
-        if self.select_cfgs is None:
-            return meta
-        if proc_aman is None:
-            proc_aman = meta.preprocess
-        if "wn_flags" in proc_aman:
-            meta.restrict('dets', proc_aman.dets.vals[proc_aman.noise_flags.wn_flags])
-        if "fknee_flags" in proc_aman:
-            meta.restrict('dets', proc_aman.dets.vals[proc_aman.noise_flags.fknee_flags])
-        return meta
-
-=======
->>>>>>> b7ef7189
 class PointingModel(_Preprocess):
     """Apply pointing model to the TOD.
 
@@ -1776,7 +1658,6 @@
         if self.process_cfgs:
             pointing_model.apply_pointing_model(aman)
 
-<<<<<<< HEAD
 class BadSubscanFlags(_Preprocess):
     """Identifies and flags bad subscans.
 
@@ -1832,8 +1713,6 @@
         meta.restrict('dets', proc_aman.dets.vals[~proc_aman.noisy_dets_flags.noisy_dets])
         return meta
 
-=======
->>>>>>> b7ef7189
 _Preprocess.register(SplitFlags)
 _Preprocess.register(SubtractT2P)
 _Preprocess.register(EstimateT2P)
@@ -1868,10 +1747,6 @@
 _Preprocess.register(RotateQU) 
 _Preprocess.register(SubtractQUCommonMode) 
 _Preprocess.register(FocalplaneNanFlags) 
-<<<<<<< HEAD
-_Preprocess.register(NoiseFlags) 
-_Preprocess.register(PointingModel) 
-_Preprocess.register(BadSubscanFlags)
-=======
-_Preprocess.register(PointingModel) 
->>>>>>> b7ef7189
+_Preprocess.register(RotateQU) 
+_Preprocess.register(PointingModel)  
+_Preprocess.register(BadSubscanFlags)